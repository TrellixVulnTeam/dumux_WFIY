--- conflicted
+++ resolved
@@ -58,10 +58,9 @@
 /* Define path to gstat executable */
 #cmakedefine GSTAT_EXECUTABLE "@GSTAT_EXECUTABLE@"
 
-<<<<<<< HEAD
 /* Define to true if we have parallel HDF5 support */
 #cmakedefine DUMUX_HAVE_PARALLEL_HDF5 @DUMUX_HAVE_PARALLEL_HDF5@
-=======
+
 /* Define to 1 if gmsh was found */
 #cmakedefine HAVE_GMSH 1
 
@@ -76,7 +75,6 @@
 
 /* Define to 1 if quadmath was found */
 #cmakedefine HAVE_QUAD 1
->>>>>>> b89f3e0e
 
 /* end dumux
    Everything below here will be overwritten
