--- conflicted
+++ resolved
@@ -80,11 +80,8 @@
     static_assert(cellCenterOffset == ModelTraits::dim(), "cellCenterOffset must equal dim for staggered NavierStokes");
 
 public:
-<<<<<<< HEAD
-=======
     static constexpr bool useMoles = GET_PROP_VALUE(TypeTag, UseMoles);
 
->>>>>>> 1cd70da7
     /*
      * \brief The constructor
      * \param fvGridGeometry The finite volume grid geometry
