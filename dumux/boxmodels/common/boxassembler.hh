// $Id$
/*****************************************************************************
 *   Copyright (C) 2009-2010 by Bernd Flemisch                               *
 *   Copyright (C) 2010 by Andreas Lauser                                    *
 *   Institute of Hydraulic Engineering                                      *
 *   University of Stuttgart, Germany                                        *
 *   email: <givenname>.<name>@iws.uni-stuttgart.de                          *
 *                                                                           *
 *   This program is free software: you can redistribute it and/or modify    *
 *   it under the terms of the GNU General Public License as published by    *
 *   the Free Software Foundation, either version 2 of the License, or       *
 *   (at your option) any later version.                                     *
 *                                                                           *
 *   This program is distributed in the hope that it will be useful,         *
 *   but WITHOUT ANY WARRANTY; without even the implied warranty of          *
 *   MERCHANTABILITY or FITNESS FOR A PARTICULAR PURPOSE.  See the           *
 *   GNU General Public License for more details.                            *
 *                                                                           *
 *   You should have received a copy of the GNU General Public License       *
 *   along with this program.  If not, see <http://www.gnu.org/licenses/>.   *
 *****************************************************************************/
/*!
 * \file
 *
 * \brief An assembler for the Jacobian matrix based on PDELab.
 */
#ifndef DUMUX_BOX_ASSEMBLER_HH
#define DUMUX_BOX_ASSEMBLER_HH

#if HAVE_DUNE_PDELAB
#include "pdelabboxlocaloperator.hh"
#endif

namespace Dumux {

/*!
 * \brief An assembler for the Jacobian matrix based on PDELab.
 */
template<class TypeTag>
class BoxAssembler
{
    typedef typename GET_PROP_TYPE(TypeTag, PTAG(Model)) Model;
    typedef typename GET_PROP_TYPE(TypeTag, PTAG(Problem)) Problem;
    typedef typename GET_PROP_TYPE(TypeTag, PTAG(GridView)) GridView;
    typedef typename GET_PROP_TYPE(TypeTag, PTAG(Scalar)) Scalar;
    typedef typename GET_PROP_TYPE(TypeTag, PTAG(VertexMapper)) VertexMapper;
    typedef typename GET_PROP_TYPE(TypeTag, PTAG(ElementMapper)) ElementMapper;

    typedef typename GET_PROP_TYPE(TypeTag, PTAG(FVElementGeometry)) FVElementGeometry;

#if HAVE_DUNE_PDELAB
    typedef typename GET_PROP_TYPE(TypeTag, PTAG(LocalFEMSpace)) FEM;
    typedef typename GET_PROP_TYPE(TypeTag, PTAG(Constraints)) Constraints;
    typedef typename GET_PROP_TYPE(TypeTag, PTAG(ScalarGridFunctionSpace)) ScalarGridFunctionSpace;
    typedef typename GET_PROP_TYPE(TypeTag, PTAG(GridFunctionSpace)) GridFunctionSpace;
    typedef typename GET_PROP_TYPE(TypeTag, PTAG(ConstraintsTrafo)) ConstraintsTrafo;
    typedef typename GET_PROP_TYPE(TypeTag, PTAG(LocalOperator)) LocalOperator;
    typedef typename GET_PROP_TYPE(TypeTag, PTAG(GridOperatorSpace)) GridOperatorSpace;
#endif

    typedef typename GET_PROP_TYPE(TypeTag, PTAG(SolutionVector)) SolutionVector;
    typedef typename GET_PROP_TYPE(TypeTag, PTAG(JacobianMatrix)) JacobianMatrix;
    typedef typename GET_PROP_TYPE(TypeTag, PTAG(PrimaryVariables)) PrimaryVariables;
    typedef typename GET_PROP_TYPE(TypeTag, PTAG(BoundaryTypes)) BoundaryTypes;

    enum{dim = GridView::dimension};
    typedef typename GridView::template Codim<0>::Entity Element;
    typedef typename GridView::template Codim<0>::Iterator ElementIterator;
    typedef typename GridView::IntersectionIterator IntersectionIterator;

    typedef typename GridView::template Codim<dim>::Entity Vertex;
    typedef typename GridView::template Codim<dim>::EntityPointer VertexPointer;
    typedef typename GridView::template Codim<dim>::Iterator VertexIterator;

    typedef SolutionVector Vector;
    typedef JacobianMatrix Matrix;
    typedef Matrix RepresentationType;

    enum {
        enablePartialReassemble = GET_PROP_VALUE(TypeTag, PTAG(EnablePartialReassemble)),
        enableJacobianRecycling = GET_PROP_VALUE(TypeTag, PTAG(EnableJacobianRecycling)),

        numEq = GET_PROP_VALUE(TypeTag, PTAG(NumEq))
    };

    // copying the jacobian assembler is not a good idea
    BoxAssembler(const BoxAssembler &);

public:
    /*!
     * \brief The colors of elements and vertices required for partial
     *        Jacobian reassembly.
     */
    enum EntityColor {
        /*!
         * Vertex/element that needs to be reassembled because some
         * relative error is above the tolerance
         */
        Red,

        /*!
         * Vertex/element that needs to be reassembled because a
         * neighboring element/vertex is red
         */
        Yellow,

        /*!
         * Yellow vertex has only non-green neighbor elements.
         *
         * This means that its relative error is below the tolerance,
         * but its defect can be linearized without any additional
         * cost. This is just an "internal" color which is not used
         * ouside of the jacobian assembler.
         */
        Orange,

        /*!
         * Vertex/element that does not need to be reassembled
         */
        Green
    };

    BoxAssembler()
    {
#if HAVE_DUNE_PDELAB
        fem_ = 0;
        cn_ = 0;
        scalarGridFunctionSpace_ = 0;
        gridFunctionSpace_ = 0;
        constraintsTrafo_ = 0;
        localOperator_ = 0;
        gridOperatorSpace_ = 0;
#endif // HAVE_DUNE_PDELAB

        problemPtr_ = 0;
        matrix_ = 0;

        // set reassemble tolerance to 0, so that if partial
        // reassembly of the jacobian matrix is disabled, the
        // reassemble tolerance is always smaller than the current
        // relative tolerance
        reassembleTolerance_ = 0.0;
    }

    ~BoxAssembler()
    {
        delete matrix_;

#if HAVE_DUNE_PDELAB
        delete gridOperatorSpace_;
        delete localOperator_;
        delete constraintsTrafo_;
        delete gridFunctionSpace_;
        delete scalarGridFunctionSpace_;
        delete cn_;
        delete fem_;
#endif
    }

    /*!
     * \brief Initialize the jacobian assembler.
     *
     * At this point we can assume that all objects in the problem and
     * the model have been allocated. We can not assume that they are
     * fully initialized, though.
     *
     * \param problem The problem object
     */
    void init(Problem& problem)
    {
        problemPtr_ = &problem;

#if !HAVE_DUNE_PDELAB
        // initialize the BCRS matrix
        createMatrix_();
#else
        fem_ = new FEM();
        //cn_ = new Constraints(*problemPtr_);
        cn_ = new Constraints();
        scalarGridFunctionSpace_ = new ScalarGridFunctionSpace(problemPtr_->gridView(), *fem_, *cn_);
        gridFunctionSpace_ = new GridFunctionSpace(*scalarGridFunctionSpace_);
        //cn_->compute_ghosts(*gridFunctionSpace_);

        //typedef BoundaryIndexHelper<TypeTag> BoundaryFunction;
        //BoundaryFunction *bTypes = new BoundaryFunction();
        constraintsTrafo_ = new ConstraintsTrafo();
        //Dune::PDELab::constraints(*bTypes, *gridFunctionSpace_, *constraintsTrafo_, false);

        // initialize the grid operator spaces
        localOperator_ = new LocalOperator(problemPtr_->model());
        gridOperatorSpace_ =
            new GridOperatorSpace(*gridFunctionSpace_, *constraintsTrafo_,
                                  *gridFunctionSpace_, *constraintsTrafo_, *localOperator_);
        matrix_ = new Matrix(*gridOperatorSpace_);
#endif

        // initialize the jacobian matrix and the right hand side
        // vector
        *matrix_ = 0;
        reuseMatrix_ = false;

        int numVerts = gridView_().size(dim);
        int numElems = gridView_().size(0);
        residual_.resize(numVerts);

        if (gridView_().comm().size() > 1)
        	totalElems_ = gridView_().comm().sum(numElems);
<<<<<<< HEAD
        else
        	totalElems_ = numElems;
=======
>>>>>>> 8f4a7717

        // initialize data needed for partial reassembly
        if (enablePartialReassemble) {
            vertexColor_.resize(numVerts);
            vertexDelta_.resize(numVerts);
            elementColor_.resize(numElems);
        }
        reassembleAll();
    }

    /*!
     * \brief Assemble the local jacobian of the problem.
     *
     * The current state of affairs (esp. the previous and the current
     * solutions) is represented by the model object.
     */
    void assemble()
    {
        resetSystem_();

        greenElems_ = 0;

        ElementIterator elemIt = gridView_().template begin<0>();
        ElementIterator elemEndIt = gridView_().template end<0>();
        for (; elemIt != elemEndIt; ++elemIt) {
            const Element &elem = *elemIt;
            if (elem.partitionType() == Dune::GhostEntity)
                assembleGhostElement_(elem);
            else
                assembleElement_(elem);
        };

        if (enablePartialReassemble) {
<<<<<<< HEAD
        	if (gridView_().comm().size() > 1)
        		greenElems_ = gridView_().comm().sum(greenElems_);
=======
            if (gridView_().comm().size() > 1)
            	greenElems_ = gridView_().comm().sum(greenElems_);
>>>>>>> 8f4a7717

            reassembleTolerance_ = nextReassembleTolerance_;
            // print some information at the end of the iteration
            problem_().newtonController().endIterMsg()
                << ", reassembled "
                << totalElems_ - greenElems_ << "/" << totalElems_
                << " (" << 100*Scalar(totalElems_ - greenElems_)/totalElems_ << "%) elems";
        }

        return;
    }

    /*!
     * \brief If Jacobian matrix recycling is enabled, this method
     *        specifies whether the next call to assemble() just
     *        rescales the storage term or does a full reassembly
     *
     * \param yesno If true, only rescale; else do full Jacobian assembly.
     */
    void setMatrixReuseable(bool yesno = true)
    {
        if (enableJacobianRecycling)
            reuseMatrix_ = yesno;
    }

    /*!
     * \brief If partial Jacobian matrix reassembly is enabled, this
     *        method causes all elements to be reassembled in the next
     *        assemble() call.
     */
    void reassembleAll()
    {
        nextReassembleTolerance_ = 0.0;

        if (enablePartialReassemble) {
            std::fill(vertexColor_.begin(),
                      vertexColor_.end(),
                      Red);
            std::fill(elementColor_.begin(),
                      elementColor_.end(),
                      Red);
            std::fill(vertexDelta_.begin(),
                      vertexDelta_.end(),
                      0.0);
        }
    }

    /*!
     * \brief Returns the relative error below which a vertex is
     *        considered to be "green" if partial Jacobian reassembly
     *        is enabled.
     *
     * This returns the _actual_ relative computed seen by
     * computeColors(), not the tolerance which it was given.
     */
    Scalar reassembleTolerance() const
    { return reassembleTolerance_; }

    /*!
     * \brief Update the distance where the non-linear system was
     *        originally insistently linearized and the point where it
     *        will be linerized the next time.
     *
     * This only has an effect if partial reassemble is enabled.
     */
    void updateDiscrepancy(const SolutionVector &u,
                           const SolutionVector &uDelta)
    {
        if (!enablePartialReassemble)
            return;

        // update the vector with the distances of the current
        // evaluation point used for linearization from the original
        // evaluation point
        for (int i = 0; i < vertexDelta_.size(); ++i) {
            PrimaryVariables uCurrent(u[i]);
            PrimaryVariables uNext(uCurrent);
            uNext -= uDelta[i];

            // we need to add the distance the solution was moved for
            // this vertex
            Scalar dist = model_().relativeErrorVertex(i,
                                                       uCurrent,
                                                       uNext);
            vertexDelta_[i] += std::abs(dist);
        }

    }

    /*!
     * \brief Determine the colors of vertices and elements for partial
     *        reassembly given a relative tolerance.
     *
     * The following approach is used:
     *
     * - Set all vertices and elements to 'green'
     * - Mark all vertices as 'red' which exhibit an relative error above
     *   the tolerance
     * - Mark all elements which feature a 'red' vetex as 'red'
     * - Mark all vertices which are not 'red' and are part of a
     *   'red' element as 'yellow'
     * - Mark all elements which are not 'red' and contain a
     *   'yellow' vertex as 'yellow'
     *
     * \param relTol The relative error below which a vertex won't be
     *               reassembled. Note that this specifies the
     *               worst-case relative error between the last
     *               linearization point and the current solution and
     *               _not_ the delta vector of the Newton iteration!
     */
    void computeColors(Scalar relTol)
    {
        if (!enablePartialReassemble)
            return;

        ElementIterator elemIt = gridView_().template begin<0>();
        ElementIterator elemEndIt = gridView_().template end<0>();

        // mark the red vertices and update the tolerance of the
        // linearization which actually will get achieved
        nextReassembleTolerance_ = 0;
        for (int i = 0; i < vertexColor_.size(); ++i) {
            vertexColor_[i] = Green;
            if (vertexDelta_[i] > relTol) {
                // mark vertex as red if discrepancy is larger than
                // the relative tolerance
                vertexColor_[i] = Red;
            }
            nextReassembleTolerance_ =
                std::max(nextReassembleTolerance_, vertexDelta_[i]);
        };

        // Mark all red elements
        for (; elemIt != elemEndIt; ++elemIt) {
            // find out whether the current element features a red
            // vertex
            bool isRed = false;
            int numVerts = elemIt->template count<dim>();
            for (int i=0; i < numVerts; ++i) {
                int globalI = vertexMapper_().map(*elemIt, i, dim);
                if (vertexColor_[globalI] == Red) {
                    isRed = true;
                    break;
                }
            };

            // if yes, the element color is also red, else it is not
            // red, i.e. green for the mean time
            int globalElemIdx = elementMapper_().map(*elemIt);
            if (isRed)
                elementColor_[globalElemIdx] = Red;
            else
                elementColor_[globalElemIdx] = Green;
        }

        // Mark yellow vertices (as orange for the mean time)
        elemIt = gridView_().template begin<0>();
        for (; elemIt != elemEndIt; ++elemIt) {
            int elemIdx = this->elementMapper_().map(*elemIt);
            if (elementColor_[elemIdx] != Red)
                continue; // non-red elements do not tint vertices
                          // yellow!

            int numVerts = elemIt->template count<dim>();
            for (int i=0; i < numVerts; ++i) {
                int globalI = vertexMapper_().map(*elemIt, i, dim);
                // if a vertex is already red, don't recolor it to
                // yellow!
                if (vertexColor_[globalI] != Red)
                    vertexColor_[globalI] = Orange;
            };
        }

        // Mark yellow elements
        elemIt = gridView_().template begin<0>();
        for (; elemIt != elemEndIt; ++elemIt) {
            int elemIdx = this->elementMapper_().map(*elemIt);
            if (elementColor_[elemIdx] == Red) {
                continue; // element is red already!
            }

            // check whether the element features a yellow
            // (resp. orange at this point) vertex
            bool isYellow = false;
            int numVerts = elemIt->template count<dim>();
            for (int i=0; i < numVerts; ++i) {
                int globalI = vertexMapper_().map(*elemIt, i, dim);
                if (vertexColor_[globalI] == Orange) {
                    isYellow = true;
                    break;
                }
            };

            if (isYellow)
                elementColor_[elemIdx] = Yellow;
        }

        // Demote orange vertices to yellow ones if it has at least
        // one green element as a neighbor.
        elemIt = gridView_().template begin<0>();
        for (; elemIt != elemEndIt; ++elemIt) {
            int elemIdx = this->elementMapper_().map(*elemIt);
            if (elementColor_[elemIdx] != Green)
                continue; // yellow and red elements do not make
                          // orange vertices yellow!

            int numVerts = elemIt->template count<dim>();
            for (int i=0; i < numVerts; ++i) {
                int globalI = vertexMapper_().map(*elemIt, i, dim);
                // if a vertex is orange, recolor it to yellow!
                if (vertexColor_[globalI] == Orange)
                    vertexColor_[globalI] = Yellow;
            };
        }

        // promote the remaining orange vertices to red
        for (int i=0; i < vertexColor_.size(); ++i) {
            // if a vertex is green or yellow don't do anything!
            if (vertexColor_[i] == Green || vertexColor_[i] == Yellow)
                continue;

            // make sure the vertex is red (this is a no-op vertices
            // which are already red!)
            vertexColor_[i] = Red;

            // set the error of this vertex to 0 because the system
            // will be consistently linearized at this vertex
            vertexDelta_[i] = 0.0;
        };
    };

    /*!
     * \brief Returns the reassemble color of a vertex
     *
     * \param element An element which contains the vertex
     * \param vertIdx The local index of the vertex in the element.
     */
    int vertexColor(const Element &element, int vertIdx) const
    {
        if (!enablePartialReassemble)
            return Red; // reassemble unconditionally!

        int globalIdx = vertexMapper_().map(element, vertIdx, dim);
        return vertexColor_[globalIdx];
    }

    /*!
     * \brief Returns the reassemble color of a vertex
     *
     * \param globalVertIdx The global index of the vertex.
     */
    int vertexColor(int globalVertIdx) const
    {
        if (!enablePartialReassemble)
            return Red; // reassemble unconditionally!
        return vertexColor_[globalVertIdx];
    }

    /*!
     * \brief Returns the Jacobian reassemble color of an element
     *
     * \param element The Codim-0 DUNE entity
     */
    int elementColor(const Element &element) const
    {
        if (!enablePartialReassemble)
            return Red; // reassemble unconditionally!

        int globalIdx = elementMapper_().map(element);
        return elementColor_[globalIdx];
    }

    /*!
     * \brief Returns the Jacobian reassemble color of an element
     *
     * \param globalElementIdx The global index of the element.
     */
    int elementColor(int globalElementIdx) const
    {
        if (!enablePartialReassemble)
            return Red; // reassemble unconditionally!
        return elementColor_[globalElementIdx];
    }

#if HAVE_DUNE_PDELAB
    /*!
     * \brief Returns a pointer to the PDELab's grid function space.
     */
    const GridFunctionSpace& gridFunctionSpace() const
    {
        return *gridFunctionSpace_;
    }

    /*!
     * \brief Returns a pointer to the PDELab's constraints
     *        transformation.
     */
    const ConstraintsTrafo& constraintsTrafo() const
    {
        return *constraintsTrafo_;
    }
#endif // HAVE_DUNE_PDELAB

    /*!
     * \brief Return constant reference to global Jacobian matrix.
     */
    const Matrix& matrix() const
    { return *matrix_; }

    /*!
     * \brief Return constant reference to global residual vector.
     */
    const SolutionVector& residual() const
    { return residual_; }


private:
#if !HAVE_DUNE_PDELAB
    // Construct the BCRS matrix for the global jacobian
    void createMatrix_()
    {
        int nVerts = gridView_().size(dim);

        // allocate raw matrix
        matrix_ = new Matrix(nVerts, nVerts, Matrix::random);

        // find out the global indices of the neighboring vertices of
        // each vertex
        typedef std::set<int> NeighborSet;
        std::vector<NeighborSet> neighbors(nVerts);
        ElementIterator eIt = gridView_().template begin<0>();
        const ElementIterator eEndIt = gridView_().template end<0>();
        for (; eIt != eEndIt; ++eIt) {
            const Element &elem = *eIt;

            // loop over all element vertices
            int n = elem.template count<dim>();
            for (int i = 0; i < n - 1; ++i) {
                int globalI = vertexMapper_().map(*eIt, i, dim);
                for (int j = i + 1; j < n; ++j) {
                    int globalJ = vertexMapper_().map(*eIt, j, dim);
                    // make sure that vertex j is in the neighbor set
                    // of vertex i and vice-versa
                    neighbors[globalI].insert(globalJ);
                    neighbors[globalJ].insert(globalI);
                }
            }
        };

        // make vertices neighbors to themselfs
        for (int i = 0; i < nVerts; ++i)
            neighbors[i].insert(i);

        // allocate space for the rows of the matrix
        for (int i = 0; i < nVerts; ++i) {
            matrix_->setrowsize(i, neighbors[i].size());
        }
        matrix_->endrowsizes();

        // fill the rows with indices. each vertex talks to all of its
        // neighbors. (it also talks to itself since vertices are
        // sometimes quite egocentric.)
        for (int i = 0; i < nVerts; ++i) {
            typename NeighborSet::iterator nIt = neighbors[i].begin();
            typename NeighborSet::iterator nEndIt = neighbors[i].end();
            for (; nIt != nEndIt; ++nIt) {
                matrix_->addindex(i, *nIt);
            }
        }
        matrix_->endindices();
    };
#endif

    // reset the global linear system of equations. if partial
    // reassemble is enabled, this means that the jacobian matrix must
    // only be erased partially!
    void resetSystem_()
    {
        // always reset the right hand side.
        residual_ = 0.0;

        if (!enablePartialReassemble) {
            // If partial reassembly of the jacobian is not enabled,
            // we can just reset everything!
            (*matrix_) = 0;
            return;
        }

        // reset all entries corrosponding to a red vertex
        for (int rowIdx = 0; rowIdx < matrix_->N(); ++rowIdx) {
            if (vertexColor_[rowIdx] == Green)
                continue; // the equations for this control volume are
                          // already below the treshold

            // set all entries in the row to 0
            typedef typename JacobianMatrix::ColIterator ColIterator;
            ColIterator colIt = (*matrix_)[rowIdx].begin();
            const ColIterator &colEndIt = (*matrix_)[rowIdx].end();
            for (; colIt != colEndIt; ++colIt) {
                (*colIt) = 0.0;
            }
        };
    }

    // assemble a non-ghost element
    void assembleElement_(const Element &elem)
    {
        if (enablePartialReassemble) {
            int globalElemIdx = model_().elementMapper().map(elem);
            if (elementColor_[globalElemIdx] == Green) {
                ++greenElems_;
                return;
            }
        }

        model_().localJacobian().assemble(elem);

        int numVertices = elem.template count<dim>();
        for (int i=0; i < numVertices; ++ i) {
            int globI = vertexMapper_().map(elem, i, dim);

            // update the right hand side
            if (vertexColor(globI) == Green) {
                continue;
            }

            residual_[globI] += model_().localJacobian().residual(i);

            // update the jacobian matrix
            for (int j=0; j < numVertices; ++ j) {
                int globJ = vertexMapper_().map(elem, j, dim);
                (*matrix_)[globI][globJ] +=
                    model_().localJacobian().mat(i,j);
            }
        }
    }

    // "assemble" a ghost element
    void assembleGhostElement_(const Element &elem)
    {
        int n = elem.template count<dim>();
        for (int i=0; i < n; ++i) {
            const VertexPointer vp = elem.template subEntity<dim>(i);
            if (vp->partitionType() != Dune::GhostEntity)
                continue; // ignore a ghost cell's non-ghost vertices

            // set main diagonal entries for the vertex
            int vIdx = vertexMapper_().map(*vp);
            typedef typename Matrix::block_type BlockType;
            BlockType &J = (*matrix_)[vIdx][vIdx];
            for (int j = 0; j < BlockType::rows; ++j)
                J[j][j] = 1.0;

            // set residual for the vertex
            residual_[vIdx] = 0;
        }
    }


    Problem &problem_()
    { return *problemPtr_; }
    const Problem &problem_() const
    { return *problemPtr_; }
    const Model &model_() const
    { return problem_().model(); }
    Model &model_()
    { return problem_().model(); }
    const GridView &gridView_() const
    { return problem_().gridView(); }
    const VertexMapper &vertexMapper_() const
    { return problem_().vertexMapper(); }
    const ElementMapper &elementMapper_() const
    { return problem_().elementMapper(); }

    Problem *problemPtr_;

    // the jacobian matrix
    Matrix *matrix_;
    // the right-hand side
    SolutionVector residual_;

    // attributes required for jacobian matrix recycling
    bool reuseMatrix_;

    // attributes required for partial jacobian reassembly
    std::vector<EntityColor> vertexColor_;
    std::vector<EntityColor> elementColor_;
    std::vector<Scalar> vertexDelta_;

    int totalElems_;
    int greenElems_;

    Scalar nextReassembleTolerance_;
    Scalar reassembleTolerance_;

#if HAVE_DUNE_PDELAB
    // PDELab stuff
    Constraints *cn_;
    FEM *fem_;
    ScalarGridFunctionSpace *scalarGridFunctionSpace_;
    GridFunctionSpace *gridFunctionSpace_;
    ConstraintsTrafo *constraintsTrafo_;
    LocalOperator *localOperator_;
    GridOperatorSpace *gridOperatorSpace_;
#endif
};

} // namespace Dumux

#endif<|MERGE_RESOLUTION|>--- conflicted
+++ resolved
@@ -205,11 +205,8 @@
 
         if (gridView_().comm().size() > 1)
         	totalElems_ = gridView_().comm().sum(numElems);
-<<<<<<< HEAD
         else
         	totalElems_ = numElems;
-=======
->>>>>>> 8f4a7717
 
         // initialize data needed for partial reassembly
         if (enablePartialReassemble) {
@@ -243,13 +240,8 @@
         };
 
         if (enablePartialReassemble) {
-<<<<<<< HEAD
-        	if (gridView_().comm().size() > 1)
-        		greenElems_ = gridView_().comm().sum(greenElems_);
-=======
             if (gridView_().comm().size() > 1)
             	greenElems_ = gridView_().comm().sum(greenElems_);
->>>>>>> 8f4a7717
 
             reassembleTolerance_ = nextReassembleTolerance_;
             // print some information at the end of the iteration
